List of major features that were removed from BACI, including date and revision where code was removed

<<<<<<< HEAD
FSI using IBM on deformable fluid meshes (by Andreas Rauch)
- removed in commit 57d21c7794a44f4ce15824d5aae50f3a0b161602 on 2020-04-09
- reasons: Implementation does not work and thus has not been tested a
few years at this point. This research topic is not actively developed
at this time and code removal will lead to lower code complexity.
- removed by Nora Hagmeyer
=======
chemical diffusion module in variational formulation (by Jorge de Anda Salazar)
- removed in commit 18ab8339e1223bf87e991e24e5e1a3f3d811e48a on 2020-04-08
- reasons: This part of the ScaTra framework is currently unused and not subject to ongoing research. This will thus reduce dependencies and ease maintenance work.
- removed by Christoph Schmidt
>>>>>>> eb8512ed

old particle framework including dependent modules (by Georg Hammerl)
- removed in the following commits on 2019-09-09:
  8b80cd4eeada94e912b49cd4d7650b0c10926ad3 (old particle framework including MD interaction)
  6a5f67eb96e8b8837c17575420371d4b6dba13ab (fluid action types for cavitation)
  43678a64be03b632e47de4d0f42605370e460ef6 (cavitation algorithm)
  02ada95b0ba122b4422676cca399ad9595063a23 (particle-scatra coupling for levelset)
- reasons: A new particle framework has been added to Baci with Smoothed Particle Hydrodynamics (SPH), Discrete Element Method (DEM), and Particle-Structure-Interaction (PASI).
           The modules Molecular Dynamics (MD), Cavitation, and Particle-Scatra Coupling for Level-set problems are not migrated and removed in order to reduce dependencies.
- removed by Sebastian Fuchs

NLNSOL nonlinear solver framework (by Matthias Mayr)
- removed in commit 01ad0f4967da827bb7e6759dda442dbc3d96fa57 on 2019-07-30
- reasons: it was purely experimental and never worked properly. Removing it reduces the amount of code to be maintained as well as reduces the number of interfaces to MueLu to be kept up-to-date.
- if you need it: Implement it from scratch (recommended) or check out commit 01ad0f4967da827bb7e6759dda442dbc3d96fa57
- mainly deleted src/solver_nonlin/
- removed by Matthias Mayr

xfem combust module (by Flo Henke, Ursula Rasthofer, Benedikt Schott)
- removed in revision 23268 on 2017-07-27
- reasons: most of the functionality has been shifted to the current CutFEM framework (see drt_fluid_xfluid and drt_xfem)
- if you need it: Check revision 23268
- what has not been shifted to the new framework so far: load balancing, some combustion tests, periodic boundary conditions
- mainly deleted src/drt_combust and some outdated files in src/drt_xfem, files in Input/combust*.dat
- removed by B. Schott

interface to aero code (by Georg Hammerl)
- removed in revision 23256 on 2017-07-13
- reasons: it is unlikely that we use that particular coupling scenario in the coming years, thus reduce code complexity by not carrying it around
- if you want to couple to other codes: check the interfaces in 23254 in Input/fs3i_aero_tfsi_flat_plate.dat and the implementation in src/drt_fs3i/aero_tfsi*
- Removed by M. Kronbichler

meshfree analysis (by Keijo Nissen)
- removed in revision 23256 on 2017-07-13
- reasons: invasive implementation, got outdated with respect to the standard polynomial fluid implementation, no active member of LNM can maintain this functionality
- if you need it: Check revision 23254, get one of the test files or a file by Keijo Nissen
- removed by M. Kronbichler

curves
- removed in revision 23111 on 2017-05-05
- In the course of BACI clean up, Andrea La Spina, Moritz Thon, and Svenja Schoeder were assigned to clean the functions and time
  curves. Motivation was that functions allowed for time dependence but not the full flexibility as curves and that time derivatives
  were not always correctly evaluated due to several time dependencies or return of 0 as default. Therefore, functions were extended
  such that they can depend on self defined variables which in turn can have time dependencies. For details and the commit message,
  see details/2017_Function.txt
- Removed by: A. Laspina, S. Schoeder, M. Thon

contact module (by Philipp Farah, Alexander Popp, Tobias Wiesner)
- removed in revision 23062 on 2017-04-26
- The code infrastructure that selects parts of the code and applies patches to remove inter-module dependencies turned out to be too brittle and fail regularly
- If you want to include separate modules: Check the functionality to support modules that was applied in CMakeLists.txt and do-configure of -r23061, but try to find a version that does not rely on patches because the BACI source code changes to often.
- Removed by: M. Kronbichler

lung inverse analysis (by Sophie Rausch)
- removed in revision 22737 on 2016-12-27
- This type of analysis was not used for many years. The features of this inverse analysis are also in gen_inv_analysis.
- If you need it: Find one of Sophie's dat file and use it. Think if you could write a more general monitor-file, to use the gen_inv_analysis.
- Removed by: A. Birzle

crack propagation (by Sudhakar Yogaraj)
- removed in revision 22725 on 2016-12-22
- due to invasive implementation and difficulty to maintain and migrate to new structural time integration

potential (by Ursula Mayer)
- removed in revision 22495 on 2016-10-18
- reasons: invasive implementation, outdated functionality, knowledge about functionality was lost at the institute, no active member of LNM was to be made responsible for shifting this implementation to the new structural time integration.
- removed by A. Rauch<|MERGE_RESOLUTION|>--- conflicted
+++ resolved
@@ -1,18 +1,16 @@
 List of major features that were removed from BACI, including date and revision where code was removed
 
-<<<<<<< HEAD
 FSI using IBM on deformable fluid meshes (by Andreas Rauch)
 - removed in commit 57d21c7794a44f4ce15824d5aae50f3a0b161602 on 2020-04-09
 - reasons: Implementation does not work and thus has not been tested a
 few years at this point. This research topic is not actively developed
 at this time and code removal will lead to lower code complexity.
 - removed by Nora Hagmeyer
-=======
+
 chemical diffusion module in variational formulation (by Jorge de Anda Salazar)
 - removed in commit 18ab8339e1223bf87e991e24e5e1a3f3d811e48a on 2020-04-08
 - reasons: This part of the ScaTra framework is currently unused and not subject to ongoing research. This will thus reduce dependencies and ease maintenance work.
 - removed by Christoph Schmidt
->>>>>>> eb8512ed
 
 old particle framework including dependent modules (by Georg Hammerl)
 - removed in the following commits on 2019-09-09:
