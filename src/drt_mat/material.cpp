--- conflicted
+++ resolved
@@ -177,15 +177,6 @@
       return params->CreateMaterial();
     }
     case INPAR::MAT::m_fluid_weakly_compressible:
-<<<<<<< HEAD
-        {
-          if (curmat->Parameter() == NULL)
-            curmat->SetParameter(new MAT::PAR::WeaklyCompressibleFluid(curmat));
-          MAT::PAR::WeaklyCompressibleFluid* params =
-              static_cast<MAT::PAR::WeaklyCompressibleFluid*>(curmat->Parameter());
-          return params->CreateMaterial();
-        }
-=======
     {
       if (curmat->Parameter() == NULL)
         curmat->SetParameter(new MAT::PAR::WeaklyCompressibleFluid(curmat));
@@ -193,7 +184,6 @@
           static_cast<MAT::PAR::WeaklyCompressibleFluid*>(curmat->Parameter());
       return params->CreateMaterial();
     }
->>>>>>> d974dd7d
     case INPAR::MAT::m_stvenant:
     {
       if (curmat->Parameter() == NULL)
